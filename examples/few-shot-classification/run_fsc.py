--- conflicted
+++ resolved
@@ -4,11 +4,7 @@
 
 from rlprompt.models import (LMAdaptorModelConfig, SinglePromptModelConfig,
                              make_lm_adaptor_model, make_single_prompt_model)
-<<<<<<< HEAD
-from rlprompt.modules import ModuleConfig, make_sql_module, make_ppo_module
-=======
-from rlprompt.modules import SQLModuleConfig, make_sql_module, make_q_module
->>>>>>> 9241ec53
+from rlprompt.modules import ModuleConfig, make_sql_module, make_ppo_module, make_q_module
 from rlprompt.trainers import TrainerConfig, make_trainer
 from rlprompt.utils.utils import (colorful_print, compose_hydra_config_store,
                                   get_hydra_output_dir)
@@ -43,22 +39,16 @@
     prompt_model = make_single_prompt_model(policy_model, config)
     reward = make_prompted_classification_reward(num_classes, verbalizers, 
                                                  template, config)
-<<<<<<< HEAD
                                                 
     if config.training_mode == 'sql-onpolicy':
         algo_module = make_sql_module(prompt_model, reward, config)
+        print("Using SQLModule")
     elif config.training_mode == 'ppo-onpolicy':
         algo_module = make_ppo_module(prompt_model, reward, config)
-
-=======
->>>>>>> 9241ec53
-    
-    if config.algorithm == 'sql-onpolicy':
-        algo_module = make_sql_module(prompt_model, reward, config)
-        print(f"Using SQLModule")
-    elif config.algorithm == 'q-onpolicy':
+        print("Using PPOModule")
+    elif config.training_mode == 'q-onpolicy':
         algo_module = make_q_module(prompt_model, reward, config)
-        print("Using QMOdule")
+        print("Using QModule")
 
     config.train_batch_size = len(train_dataset)
     config.eval_batch_size = len(val_dataset)
